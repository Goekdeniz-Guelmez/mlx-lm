# Copyright © 2024 Apple Inc.
import json
import types
from pathlib import Path
from typing import Dict

import mlx.core as mx
import mlx.nn as nn
import mlx.optimizers as opt
from mlx.utils import tree_flatten, tree_unflatten

from ..models.switch_layers import QuantizedSwitchLinear, SwitchLinear
from .dora import DoRAEmbedding, DoRALinear
from .lora import LoRAEmbedding, LoRALinear, LoRASwitchLinear


def build_schedule(schedule_config: Dict):
    """
    Build a learning rate schedule from the given config.
    """
    schedule_fn = getattr(opt.schedulers, schedule_config["name"])
    arguments = schedule_config["arguments"]
    initial_lr = arguments[0]
    bound_schedule_fn = schedule_fn(*arguments)
    if warmup_steps := schedule_config.get("warmup", 0):
        warmup_init = schedule_config.get("warmup_init", 0.0)
        warmup_fn = opt.schedulers.linear_schedule(
            warmup_init, initial_lr, warmup_steps
        )
        return opt.schedulers.join_schedules(
            [warmup_fn, bound_schedule_fn], [warmup_steps + 1]
        )
    else:
        return bound_schedule_fn


def linear_to_lora_layers(
    model: nn.Module,
    num_layers: int,
    config: Dict,
    use_dora: bool = False,
):
    """
    Convert some of the models linear layers to lora layers.

    Args:
        model (nn.Module): The neural network model.
        num_layers (int): The number of blocks to convert to lora layers
        starting from the last layer.
        config (dict): More configuration parameters for LoRA, including the
          rank, scale, and optional layer keys.
        use_dora (bool): If True, uses DoRA instead of LoRA.
          Default: ``False``
    """

    def to_lora(layer):
        if not use_dora and hasattr(layer, "to_lora"):
            return layer.to_lora(
                r=config["rank"],
                scale=config["scale"],
                dropout=config["dropout"],
            )

        if isinstance(layer, (nn.Linear, nn.QuantizedLinear)):
            LoRALayer = DoRALinear if use_dora else LoRALinear
        elif isinstance(layer, (SwitchLinear, QuantizedSwitchLinear)):
            if use_dora:
                raise ValueError(f"{type(layer).__name__} doesn't support DoRA yet.")
            LoRALayer = LoRASwitchLinear
        elif isinstance(layer, (nn.Embedding, nn.QuantizedEmbedding)):
            LoRALayer = DoRAEmbedding if use_dora else LoRAEmbedding
        else:
            raise ValueError(
                f"Can't convert layer of type {type(layer).__name__} to LoRA"
            )

        return LoRALayer.from_base(
            layer,
            r=config["rank"],
            scale=config["scale"],
            dropout=config["dropout"],
        )

    keys = config.get("keys", None)
    if keys is not None:
        keys = set(keys)
    elif model.model_type in [
        "mistral",
        "mistral3",
        "llama",
        "phi",
        "mixtral",
        "nemotron",
        "stablelm",
        "hunyuan",
        "qwen2",
        "qwen2_moe",
        "qwen3",
        "qwen3_moe",
        "phimoe",
        "gemma",
        "gemma2",
        "gemma3",
        "gemma3_text",
        "granite",
        "helium",
        "starcoder2",
        "cohere",
        "cohere2",
        "minicpm",
        "minicpm3",
<<<<<<< HEAD
        "minimax_text_01",
=======
        "minicpm4",
>>>>>>> 19287dc9
        "deepseek",
        "olmo2",
        "olmoe",
        "internlm3",
        "glm4",
        "mimo",
    ]:
        keys = set(["self_attn.q_proj", "self_attn.v_proj"])
        if model.model_type in ["mixtral", "phimoe"]:
            keys.add("block_sparse_moe.gate")
        if model.model_type == "qwen2_moe":
            keys.add("mlp.gate")
            keys.add("mlp.shared_expert_gate")
        if model.model_type in ["olmoe", "qwen3_moe"]:
            keys.add("mlp.gate")

    elif model.model_type == "gpt_bigcode":
        keys = set(["attn.c_attn"])
    elif model.model_type == "gpt2":
        keys = set(["attn.c_attn"])
    elif model.model_type == "gpt_neox":
        keys = set(["attention.query_key_value"])
    elif model.model_type == "olmo":
        keys = set(["att_proj"])
    elif model.model_type == "openelm":
        keys = set(["attn.qkv_proj"])

    elif model.model_type == "minimax_text_01":
        keys = set([
            "self_attn.qkv_proj", 
            "self_attn.output_gate", 
            "self_attn.out_proj",
            # For Type 1 attention
            "self_attn.q_proj",
            "self_attn.k_proj",
            "self_attn.v_proj",
            "self_attn.o_proj",
            # For MoE
            "block_sparse_moe.gate"
        ])

    elif model.model_type == "phi3":
        keys = set(["self_attn.qkv_proj"])
    elif model.model_type == "phi-msft":
        keys = set(["mixer.Wqkv", "moe.gate"])
    elif model.model_type == "dbrx":
        keys = set(["norm_attn_norm.attn.Wqkv", "ffn.router.layer"])
    elif model.model_type == "internlm2":
        keys = set(["attention.wqkv", "attention.wo"])
    elif model.model_type == "deepseek_v2" or model.model_type == "minicpm3":
        keys = set(
            [
                "self_attn.q_proj",
                "self_attn.q_a_proj",
                "self_attn.q_b_proj",
                "self_attn.kv_a_proj_with_mqa",
                "self_attn.kv_b_proj",
            ]
        )
    elif model.model_type == "mamba":
        keys = set(
            [
                "mixer.in_proj",
                "mixer.x_proj",
                "mixer.dt_proj",
                "mixer.out_proj",
            ]
        )
    elif model.model_type == "exaone":
        keys = set(["attn.attention.q_proj", "attn.attention.v_proj"])
    else:
        raise ValueError(f"Lora does not support {model.model_type}")

    for l in model.layers[-max(num_layers, 0) :]:
        lora_layers = [(k, to_lora(m)) for k, m in l.named_modules() if k in keys]
        if lora_layers:
            l.update_modules(tree_unflatten(lora_layers))

    lora_modules = [(k, to_lora(m)) for k, m in model.named_modules() if k in keys]
    if lora_modules:
        model.update_modules(tree_unflatten(lora_modules))


def load_adapters(model: nn.Module, adapter_path: str) -> nn.Module:
    """
    Load any fine-tuned adapters / layers.

    Args:
        model (nn.Module): The neural network model.
        adapter_path (str): Path to the adapter configuration file.

    Returns:
        nn.Module: The updated model with LoRA layers applied.
    """
    adapter_path = Path(adapter_path)
    if not adapter_path.exists():
        raise FileNotFoundError(f"The adapter path does not exist: {adapter_path}")
    with open(adapter_path / "adapter_config.json", "r") as fid:
        config = types.SimpleNamespace(**json.load(fid))
    fine_tune_type = getattr(config, "fine_tune_type", "lora")
    if fine_tune_type != "full":
        linear_to_lora_layers(
            model,
            config.num_layers,
            config.lora_parameters,
            use_dora=(fine_tune_type == "dora"),
        )
    model.load_weights(str(adapter_path / "adapters.safetensors"), strict=False)
    return model


def dequantize(model: nn.Module) -> nn.Module:
    """
    Dequantize the quantized linear layers in the model.

    Args:
        model (nn.Module): The model with quantized linear layers.

    Returns:
        nn.Module: The model with dequantized layers.
    """
    de_quantize_layers = []
    for name, module in model.named_modules():
        if isinstance(module, nn.QuantizedLinear):
            bias = "bias" in module
            weight = module.weight
            weight = mx.dequantize(
                weight,
                module.scales,
                module.biases,
                module.group_size,
                module.bits,
            ).astype(mx.float16)
            output_dims, input_dims = weight.shape
            linear = nn.Linear(input_dims, output_dims, bias=bias)
            linear.weight = weight
            if bias:
                linear.bias = module.bias
            de_quantize_layers.append((name, linear))
        if isinstance(module, nn.QuantizedEmbedding):
            weight = mx.dequantize(
                module.weight,
                module.scales,
                module.biases,
                module.group_size,
                module.bits,
            ).astype(mx.float16)
            num_embeddings, dims = weight.shape
            emb = nn.Embedding(num_embeddings, dims)
            emb.weight = weight
            de_quantize_layers.append((name, emb))

    if len(de_quantize_layers) > 0:
        model.update_modules(tree_unflatten(de_quantize_layers))
    return model


def remove_lora_layers(model: nn.Module) -> nn.Module:
    """
    Remove the LoRA layers from the model.

    Args:
        model (nn.Module): The model with LoRA layers.

    Returns:
        nn.Module: The model without LoRA layers.
    """
    reset_layers = []
    for name, module in model.named_modules():
        if isinstance(module, LoRALinear):
            reset_layers.append((name, module.linear))
    if len(reset_layers) > 0:
        model.update_modules(tree_unflatten(reset_layers))
    return model


def get_total_parameters(model):
    leaf_modules = tree_flatten(
        model.leaf_modules(), is_leaf=lambda m: isinstance(m, nn.Module)
    )

    def nparams(m):
        if hasattr(m, "bits"):
            n = 0 if not hasattr(m, "bias") else m.bias.size
            return n + m.weight.size * 32 // m.bits
        return sum(v.size for _, v in tree_flatten(m.parameters()))

    return sum(nparams(m) for _, m in leaf_modules)


def print_trainable_parameters(model):
    total_p = get_total_parameters(model) / 1e6
    trainable_p = (
        sum(v.size for _, v in tree_flatten(model.trainable_parameters())) / 1e6
    )
    print(
        f"Trainable parameters: {(trainable_p * 100 / total_p):.3f}% "
        f"({trainable_p:.3f}M/{total_p:.3f}M)"
    )<|MERGE_RESOLUTION|>--- conflicted
+++ resolved
@@ -109,11 +109,8 @@
         "cohere2",
         "minicpm",
         "minicpm3",
-<<<<<<< HEAD
+        "minicpm4",
         "minimax_text_01",
-=======
-        "minicpm4",
->>>>>>> 19287dc9
         "deepseek",
         "olmo2",
         "olmoe",
