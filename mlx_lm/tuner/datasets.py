import json
import types
from pathlib import Path
from typing import Any, Dict, List, Union

from transformers import PreTrainedTokenizer


class ORPODataset:
    def __init__(
        self,
        data: List[Dict[str, Union[str, Dict, List]]],
        tokenizer: PreTrainedTokenizer,
        prompt_key: str = "prompt",
        chosen_key: str = "chosen",
        rejected_key: str = "rejected",
        preference_score_key: str = "preference_score",
        system_key: str = None,
    ):
        self._chosen_data = []
        self._rejected_data = []
        self._scores = []

        for d in data:
            prompt_content = d.get(prompt_key, d.get("question", ""))

            if system_key and system_key in d:
                base_messages = [{"role": "system", "content": d[system_key]}]
                chosen_messages = base_messages + [
                    {"role": "user", "content": prompt_content}
                ]
                rejected_messages = base_messages + [
                    {"role": "user", "content": prompt_content}
                ]

                if isinstance(d[chosen_key], str):
                    chosen_messages.append(
                        {"role": "assistant", "content": d[chosen_key]}
                    )
                elif isinstance(d[chosen_key], dict):
                    if "messages" in d[chosen_key]:
                        chosen_messages.extend(d[chosen_key]["messages"])
                    else:
                        chosen_messages.append(
                            {
                                "role": "assistant",
                                "content": d[chosen_key].get("content", ""),
                            }
                        )
                elif isinstance(d[chosen_key], list):
                    chosen_messages.extend(d[chosen_key])

                if isinstance(d[rejected_key], str):
                    rejected_messages.append(
                        {"role": "assistant", "content": d[rejected_key]}
                    )
                elif isinstance(d[rejected_key], dict):
                    if "messages" in d[rejected_key]:
                        rejected_messages.extend(d[rejected_key]["messages"])
                    else:
                        rejected_messages.append(
                            {
                                "role": "assistant",
                                "content": d[rejected_key].get("content", ""),
                            }
                        )
                elif isinstance(d[rejected_key], list):
                    rejected_messages.extend(d[rejected_key])

                chosen_text = tokenizer.apply_chat_template(chosen_messages)
                rejected_text = tokenizer.apply_chat_template(rejected_messages)

            else:
                chosen_content = self._extract_content(d[chosen_key])
                rejected_content = self._extract_content(d[rejected_key])

                chosen_text = tokenizer.apply_chat_template(
                    [
                        {"role": "user", "content": prompt_content},
                        {"role": "assistant", "content": chosen_content},
                    ]
                )
                rejected_text = tokenizer.apply_chat_template(
                    [
                        {"role": "user", "content": prompt_content},
                        {"role": "assistant", "content": rejected_content},
                    ]
                )

            self._chosen_data.append(chosen_text)
            self._rejected_data.append(rejected_text)

            if preference_score_key in d:
                self._scores.append(float(d[preference_score_key]))
            else:
                self._scores.append(1.0)

    def _extract_content(self, data):
        """Helper method to extract content from various data formats."""
        if isinstance(data, str):
            return data
        elif isinstance(data, dict):
            if "messages" in data:
                last_message = data["messages"][-1]
                return last_message.get("content", last_message.get("messages", ""))
            return data.get("content", "")
        elif isinstance(data, list):
            last_message = data[-1]
            if isinstance(last_message, dict):
                if "content" in last_message:
                    return last_message["content"]
                elif "messages" in last_message:
                    return last_message["messages"]
            return last_message if isinstance(last_message, str) else ""
        return ""

    def __len__(self):
        return len(self._chosen_data)

    def __getitem__(self, idx: int):
        return {
            "chosen": self._chosen_data[idx],
            "rejected": self._rejected_data[idx],
            "preference_score": self._scores[idx],
        }


class TextDataset:
    """
    Light-weight wrapper to hold a dataset.
    """

    def __init__(
        self,
        data: List[Dict[str, str]],
        tokenizer: PreTrainedTokenizer,
        text_key: str = "text",
    ):
        self._data = [d for d in data]
        self.tokenizer = tokenizer
        self.text_key = text_key

    def process(self, d):
        d = self.tokenizer.encode(d[self.text_key])
        if d[-1] != self.tokenizer.eos_token_id:
            d.append(self.tokenizer.eos_token_id)
        return d

    def __getitem__(self, idx: int):
        return self._data[idx]

    def __len__(self):
        return len(self._data)


class ChatDataset:
    """
    A dataset for chat data in the format of {"messages": [...]}
    https://platform.openai.com/docs/guides/fine-tuning/example-format
    """

    def __init__(
        self,
        data: List[Dict[str, str]],
        tokenizer: PreTrainedTokenizer,
        chat_key: str = "messages",
        mask_prompt: bool = False,
    ):
        self._data = [d for d in data]
        self.chat_key = chat_key
        self.mask_prompt = mask_prompt
        self.tokenizer = tokenizer

    def process(self, d):
        messages = d[self.chat_key]
        tools = d.get("tools", None)
        tokens = self.tokenizer.apply_chat_template(messages, tools=tools)
        if self.mask_prompt:
            messages = messages[:-1]
            offset = len(self.tokenizer.apply_chat_template(messages, tools=tools))
            return (tokens, offset)
        else:
            return tokens

<<<<<<< HEAD
    def itemlen(self, idx: int):
        return len(self._data[idx])

=======
>>>>>>> 19586919
    def __getitem__(self, idx: int):
        return self._data[idx]

    def __len__(self):
        return len(self._data)


class CompletionsDataset:
    """
    A dataset for prompt-completion data in the format of {"prompt": ..., "completion": ...}
    or using user-provided keys for prompt and completion values
    https://platform.openai.com/docs/guides/fine-tuning/example-format
    """

    def __init__(
        self,
        data: List[Dict[str, str]],
        tokenizer: PreTrainedTokenizer,
        prompt_key: str,
        completion_key: str,
        mask_prompt: bool,
    ):
        self._data = [d for d in data]
        self.prompt_key = prompt_key
        self.completion_key = completion_key
        self.mask_prompt = mask_prompt
        self.tokenizer = tokenizer

    def process(self, d):
        tokens = self.tokenizer.apply_chat_template(
            [
                {"role": "user", "content": d[self.prompt_key]},
                {"role": "assistant", "content": d[self.completion_key]},
            ],
        )
        if self.mask_prompt:
            offset = len(
                self.tokenizer.apply_chat_template(
                    [{"role": "user", "content": d[self.prompt_key]}]
                )
            )
            return (tokens, offset)

        return tokens

    def __getitem__(self, idx: int):
        return self._data[idx]

    def __len__(self):
        return len(self._data)


class ConcatenatedDataset:
    def __init__(self, data: List[Any]):
        self._data = data
        self._len = sum(len(d) for d in self._data)

    def __getitem__(self, idx: int):
        for data_idx, data in enumerate(self._data):
            j = idx - len(data)
            if j < 0:
                break
            idx = j
        datum = data[idx]
        datum["_dataset"] = data_idx
        return datum

    def process(self, d):
        return self._data[d["_dataset"]].process(d)

    def __len__(self):
        return self._len


class CacheDataset:
    def __init__(self, data: Any):
        self._data = data
        self._proc_data = [None] * len(data)

    def itemlen(self, idx: int):
        return len(self._data[idx])

    def __getitem__(self, idx: int):
        if self._proc_data[idx] is None:
            self._proc_data[idx] = self._data.process(self._data[idx])
        return self._proc_data[idx]

    def __len__(self):
        return len(self._data)


def create_dataset(
    data,
    tokenizer: PreTrainedTokenizer,
    config,
):
    mask_prompt = getattr(config, "mask_prompt", False)
    prompt_feature = getattr(config, "prompt_feature", "prompt")
    system_feature = getattr(config, "system_feature", "system")
    chosen_feature = getattr(config, "chosen_feature", "chosen")
    rejected_feature = getattr(config, "rejected_feature", "rejected")
    preference_score_feature = getattr(config, "preference_score_feature", "preference_score")
    text_feature = getattr(config, "text_feature", "text")
    completion_feature = getattr(config, "completion_feature", "completion")
    chat_feature = getattr(config, "chat_feature", "messages")
    training_mode = getattr(config, "training_mode", "normal")
    sample = data[0]
    if training_mode == "normal":
        if prompt_feature in sample and completion_feature in sample:
            return CompletionsDataset(
                data, tokenizer, prompt_feature, completion_feature, mask_prompt
            )
        elif chat_feature in sample:
            return ChatDataset(
                data, tokenizer, chat_key=chat_feature, mask_prompt=mask_prompt
            )
        elif text_feature in sample:
            if mask_prompt:
                raise ValueError("Prompt masking not supported for text dataset.")
            return TextDataset(data, tokenizer, text_key=text_feature)
        else:
            raise ValueError(
                "Unsupported data format, check the supported formats here:\n"
                "https://github.com/ml-explore/mlx-examples/blob/main/llms/mlx_lm/LORA.md#data."
            )
    else:
        if chosen_feature in sample and rejected_feature in sample:
            return ORPODataset(
                data=data,
                tokenizer=tokenizer,
                system_key=system_feature,
                prompt_key=prompt_feature,
                chosen_key=chosen_feature,
                rejected_key=rejected_feature,
                preference_score_key=preference_score_feature
            )
        else:
            raise ValueError(
                "Unsupported data format, check the supported formats here:\n"
                "https://github.com/ml-explore/mlx-examples/blob/main/llms/mlx_lm/LORA.md#data."
            )


def load_local_dataset(
    data_path: Path,
    tokenizer: PreTrainedTokenizer,
    config,
):
    def load_subset(path):
        if not path.exists():
            return []
        with open(path, "r") as fid:
            data = [json.loads(l) for l in fid]
        return create_dataset(data, tokenizer, config)

    names = ("train", "valid", "test")
    train, valid, test = [load_subset(data_path / f"{n}.jsonl") for n in names]
    return train, valid, test


def load_hf_dataset(
    data_id: str,
    tokenizer: PreTrainedTokenizer,
    config,
):
    from datasets import exceptions, load_dataset

    try:
        dataset = load_dataset(data_id)

        names = ("train", "valid", "test")

        train, valid, test = [
            (
                create_dataset(dataset[n], tokenizer, config)
                if n in dataset.keys()
                else []
            )
            for n in names
        ]

    except exceptions.DatasetNotFoundError:
        raise ValueError(f"Not found Hugging Face dataset: {data_id} .")

    return train, valid, test


def load_custom_hf_dataset(args, tokenizer: PreTrainedTokenizer):
    import datasets

    def create_hf_dataset(dataset_name, config, split, hf_config):
        ds = datasets.load_dataset(
            dataset_name,
            split=split,
            **hf_config,
        )
        return create_dataset(ds, tokenizer, config)

    dataset_collection = args.hf_dataset
    if isinstance(dataset_collection, dict):
        dataset_collection = [dataset_collection]

    collection = []
    for ds in dataset_collection:
        ds_path = ds["path"]
        print(f"Loading Hugging Face dataset {ds_path}.")
        ds["mask_prompt"] = getattr(args, "mask_prompt", False)
        config = types.SimpleNamespace(**ds)
        hf_config = ds.get("config", {})
        if args.train:
            train_split = ds.get("train_split", "train[:80%]")
            valid_split = ds.get("valid_split", "train[-10%:]")
            train = create_hf_dataset(
                ds_path,
                config,
                train_split,
                hf_config,
            )
            valid = create_hf_dataset(
                ds_path,
                config,
                valid_split,
                hf_config,
            )
        else:
            train, valid = [], []

        if args.test:
            test_split = ds.get("test_split")
            test = create_hf_dataset(
                ds_path,
                config,
                test_split,
                hf_config,
            )
        else:
            test = []

        collection.append((train, valid, test))

    if len(collection) == 1:
        return collection[0]

    # Otherwise concatenate them
    return tuple(map(ConcatenatedDataset, zip(*collection)))


def load_dataset(args, tokenizer: PreTrainedTokenizer):
    if getattr(args, "hf_dataset", False):
        train, valid, test = load_custom_hf_dataset(args, tokenizer)
    else:
        data_path = Path(args.data)
        if data_path.exists():
            train, valid, test = load_local_dataset(data_path, tokenizer, args)
        else:
            print(f"Loading Hugging Face dataset {args.data}.")
            train, valid, test = load_hf_dataset(args.data, tokenizer, args)

    if args.train and len(train) == 0:
        raise ValueError(
            "Training set not found or empty. Must provide training set for fine-tuning."
        )
    if args.train and len(valid) == 0:
        raise ValueError(
            "Validation set not found or empty. Must provide validation set for fine-tuning."
        )
    if args.test and len(test) == 0:
        raise ValueError(
            "Test set not found or empty. Must provide test set for evaluation."
        )
    return train, valid, test<|MERGE_RESOLUTION|>--- conflicted
+++ resolved
@@ -182,12 +182,6 @@
         else:
             return tokens
 
-<<<<<<< HEAD
-    def itemlen(self, idx: int):
-        return len(self._data[idx])
-
-=======
->>>>>>> 19586919
     def __getitem__(self, idx: int):
         return self._data[idx]
 
