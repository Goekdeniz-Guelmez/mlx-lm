import json
import types
from pathlib import Path
from typing import Any, Dict, List, Optional, Tuple

from transformers import PreTrainedTokenizer


<<<<<<< HEAD
class GRPODataset:
    """
    Dataset wrapper for GRPO training data.
    Each example should have a 'prompt' and 'answer' field.
    Returns data in (prompt_tokens, answer_tokens, prompt_str, answer_str) tuple format.
    """
    def __init__(
        self,
        data: List[Dict[str, str]],
        tokenizer: PreTrainedTokenizer,
        prompt_key: str = "prompt",
        answer_key: str = "answer",
        system_key: str = "system",
        type_key: str = "type",
        use_chat_template: bool = False,
        use_prompt: bool = False
    ):
        self._data = []
        for item in data:
            prompt_str = str(item[prompt_key])
            answer_str = str(item[answer_key])
            type_info = item.get(type_key, None)
            if use_chat_template:
                default_system_str = "A conversation between User and Assistant. The user asks a question, and the Assistant solves it. The assistant first thinks about the reasoning process in the mind and then provides the user with the answer. The reasoning process and answer are enclosed within <think> </think> and <answer> </answer> tags, respectively, i.e., <think> reasoning process here </think><answer> answer here </answer>."
                system_str = item.get(system_key, default_system_str)
                prompt_tokens = tokenizer.apply_chat_template(
                    [
                        {'role': 'system', 'content': system_str},
                        {'role': 'user', 'content': prompt_str}
                    ],
                    add_generation_prompt=True
                )
                answer_tokens = tokenizer.encode(answer_str)
            else:
                if use_prompt:
                    prompt_tokens = tokenizer.encode(f"""A conversation between User and Assistant. The user asks a question, and the Assistant solves it. The assistant first thinks about the reasoning process in the mind and then provides the user with the answer. The reasoning process and answer are enclosed within <think> </think> and <answer> </answer> tags, respectively, i.e., <think> reasoning process here </think><answer> answer here </answer>. User: {prompt_str} Assistant: """)
                else:
                    prompt_tokens = tokenizer.encode(prompt_str)
                answer_tokens = tokenizer.encode(answer_str)
            self._data.append((prompt_tokens, answer_tokens, prompt_str, answer_str, type_info))

    def __getitem__(self, idx: int) -> Tuple[List[int], List[int], str, str]:
        return self._data[idx]

    def __len__(self) -> int:
        return len(self._data)


class Dataset:
=======
class TextDataset:
>>>>>>> d00af36b
    """
    Light-weight wrapper to hold a dataset.
    """

    def __init__(
        self,
        data: List[Dict[str, str]],
        tokenizer: PreTrainedTokenizer,
        text_key: str = "text",
    ):
        self._data = [d for d in data]
        self.tokenizer = tokenizer
        self.text_key = text_key

    def process(self, d):
        d = self.tokenizer.encode(d[self.text_key])
        if d[-1] != self.tokenizer.eos_token_id:
            d.append(self.tokenizer.eos_token_id)
        return d

    def __getitem__(self, idx: int):
        return self._data[idx]

    def __len__(self):
        return len(self._data)


class ChatDataset:
    """
    A dataset for chat data in the format of {"messages": [...]}
    https://platform.openai.com/docs/guides/fine-tuning/example-format
    """

    def __init__(
        self,
        data: List[Dict[str, str]],
        tokenizer: PreTrainedTokenizer,
        chat_key: str = "messages",
        mask_prompt: bool = False,
    ):
        self._data = [d for d in data]
        self.chat_key = chat_key
        self.mask_prompt = mask_prompt
        self.tokenizer = tokenizer

    def process(self, d):
        messages = d[self.chat_key]
        tools = d.get("tools", None)
        tokens = self.tokenizer.apply_chat_template(messages, tools=tools)
        if self.mask_prompt:
            messages = messages[:-1]
            offset = len(tokenizer.apply_chat_template(messages, tools=tools))
            return (tokens, offset)
        else:
            return tokens

    def itemlen(idx: int):
        return len(self._data[idx])

    def __getitem__(self, idx: int):
        return self._data[idx]

    def __len__(self):
        return len(self._data)


class CompletionsDataset:
    """
    A dataset for prompt-completion data in the format of {"prompt": ..., "completion": ...}
    or using user-provided keys for prompt and completion values
    https://platform.openai.com/docs/guides/fine-tuning/example-format
    """

    def __init__(
        self,
        data: List[Dict[str, str]],
        tokenizer: PreTrainedTokenizer,
        prompt_key: str,
        completion_key: str,
        mask_prompt: bool,
    ):
        self._data = [d for d in data]
        self.prompt_key = prompt_key
        self.completion_key = completion_key
        self.mask_prompt = mask_prompt
        self.tokenizer = tokenizer

    def process(self, d):
        tokens = self.tokenizer.apply_chat_template(
            [
                {"role": "user", "content": d[self.prompt_key]},
                {"role": "assistant", "content": d[self.completion_key]},
            ],
        )
        if self.mask_prompt:
            offset = len(
                self.tokenizer.apply_chat_template(
                    [{"role": "user", "content": d[self.prompt_key]}]
                )
            )
            return (tokens, offset)

        return tokens

    def __getitem__(self, idx: int):
        return self._data[idx]

    def __len__(self):
        return len(self._data)


class ConcatenatedDataset:
    def __init__(self, data: List[Any]):
        self._data = data
        self._len = sum(len(d) for d in self._data)

    def __getitem__(self, idx: int):
        for data in self._data:
            j = idx - len(data)
            if j < 0:
                break
            idx = j
        return data[idx]

    def __len__(self):
        return self._len


class CacheDataset:
    def __init__(self, data: Any):
        self._data = data
        self._proc_data = [None] * len(data)

    def itemlen(self, idx: int):
        return len(self._data[idx])

    def __getitem__(self, idx: int):
        if self._proc_data[idx] is None:
            self._proc_data[idx] = self._data.process(self._data[idx])
        return self._proc_data[idx]

    def __len__(self):
        return len(self._data)


def create_dataset(
    data,
    tokenizer: PreTrainedTokenizer,
    config,
):
    mask_prompt = getattr(config, "mask_prompt", False)
    text_feature = getattr(config, "text_feature", "text")
    prompt_feature = getattr(config, "prompt_feature", "prompt")
    type_feature = getattr(config, "type_feature", "type")
    completion_feature = getattr(config, "completion_feature", "completion")
    answer_feature = getattr(config, "answer_feature", "answer")
    system__feature = getattr(config, "system__feature", "system")
    chat_feature = getattr(config, "chat_feature", "messages")
    training_mode = getattr(config, "training_mode", "normal")
    use_chat_template = getattr(config, "use_chat_template", "normal")
    use_prompt = getattr(config, "use_prompt", "normal")
    sample = data[0]
<<<<<<< HEAD

    if training_mode == "normal":
        if prompt_feature in sample and completion_feature in sample:
            return CompletionsDataset(
                data, tokenizer, prompt_feature, completion_feature, mask_prompt
            )
        elif chat_feature in sample:
            return ChatDataset(
                data, tokenizer, chat_key=chat_feature, mask_prompt=mask_prompt
            )
        elif text_feature in sample:
            if mask_prompt:
                raise ValueError("Prompt masking not supported for text dataset.")
            return Dataset(data, tokenizer, text_key=text_feature)
        else:
            raise ValueError(
                "Unsupported data format, check the supported formats here:\n"
                "https://github.com/ml-explore/mlx-examples/blob/main/llms/mlx_lm/LORA.md#data."
            )
=======
    if prompt_feature in sample and completion_feature in sample:
        return CompletionsDataset(
            data, tokenizer, prompt_feature, completion_feature, mask_prompt
        )
    elif chat_feature in sample:
        return ChatDataset(
            data, tokenizer, chat_key=chat_feature, mask_prompt=mask_prompt
        )
    elif text_feature in sample:
        if mask_prompt:
            raise ValueError("Prompt masking not supported for text dataset.")
        return TextDataset(data, tokenizer, text_key=text_feature)
>>>>>>> d00af36b
    else:
        return GRPODataset(
            data=data,
            tokenizer=tokenizer,
            prompt_key=prompt_feature,
            answer_key=answer_feature,
            system_key=system__feature,
            type_key=type_feature,
            use_chat_template=use_chat_template,
            use_prompt=use_prompt
        )


def load_local_dataset(
    data_path: Path,
    tokenizer: PreTrainedTokenizer,
    config,
):
    def load_subset(path):
        if not path.exists():
            return []
        with open(path, "r") as fid:
            data = [json.loads(l) for l in fid]
        return create_dataset(data, tokenizer, config)

    names = ("train", "valid", "test")
    train, valid, test = [load_subset(data_path / f"{n}.jsonl") for n in names]
    return train, valid, test


def load_hf_dataset(
    data_id: str,
    tokenizer: PreTrainedTokenizer,
    config,
):
    from datasets import exceptions, load_dataset

    try:
        dataset = load_dataset(data_id)

        names = ("train", "valid", "test")

        train, valid, test = [
            (
                create_dataset(dataset[n], tokenizer, config)
                if n in dataset.keys()
                else []
            )
            for n in names
        ]

    except exceptions.DatasetNotFoundError:
        raise ValueError(f"Not found Hugging Face dataset: {data_id} .")

    return train, valid, test


def load_custom_hf_dataset(args, tokenizer: PreTrainedTokenizer):
    import datasets

    def create_hf_dataset(dataset_name, config, split, hf_config):
        ds = datasets.load_dataset(
            dataset_name,
            split=split,
            **hf_config,
        )
        return create_dataset(ds, tokenizer, config)

    dataset_collection = args.hf_dataset
    if isinstance(dataset_collection, dict):
        dataset_collection = [dataset_collection]

    collection = []
    for ds in dataset_collection:
<<<<<<< HEAD
        ds_name = ds["name"]
        print(f"Loading Hugging Face dataset {ds_name}.")
        ds["mask_prompt"] = getattr(args, "mask_prompt", False) if config.training_mode == 'normal' else False
=======
        ds_path = ds["path"]
        print(f"Loading Hugging Face dataset {ds_path}.")
        ds["mask_prompt"] = getattr(args, "mask_prompt", False)
>>>>>>> d00af36b
        config = types.SimpleNamespace(**ds)
        hf_config = ds.get("config", {})
        if args.train:
            train_split = ds.get("train_split", "train[:80%]")
            valid_split = ds.get("valid_split", "train[-10%:]")
            train = create_hf_dataset(
                ds_path,
                config,
                train_split,
                hf_config,
            )
            valid = create_hf_dataset(
                ds_path,
                config,
                valid_split,
                hf_config,
            )
        else:
            train, valid = [], []

        if args.test:
            test_split = ds.get("test_split")
            test = create_hf_dataset(
                ds_path,
                config,
                test_split,
                hf_config,
            )
        else:
            test = []

        collection.append((train, valid, test))

    if len(collection) == 1:
        return collection[0]

    # Otherwise concatenate them
    return tuple(map(ConcatenatedDataset, zip(*collection)))


def load_dataset(args, tokenizer: PreTrainedTokenizer):
    if getattr(args, "hf_dataset", False):
        train, valid, test = load_custom_hf_dataset(args, tokenizer)
    else:
        data_path = Path(args.data)
        if data_path.exists():
            train, valid, test = load_local_dataset(data_path, tokenizer, args)
        else:
            print(f"Loading Hugging Face dataset {args.data}.")
            train, valid, test = load_hf_dataset(args.data, tokenizer, args)

    if args.train and len(train) == 0:
        raise ValueError(
            "Training set not found or empty. Must provide training set for fine-tuning."
        )
    if args.train and len(valid) == 0:
        raise ValueError(
            "Validation set not found or empty. Must provide validation set for fine-tuning."
        )
    if args.test and len(test) == 0:
        raise ValueError(
            "Test set not found or empty. Must provide test set for evaluation."
        )
    return train, valid, test<|MERGE_RESOLUTION|>--- conflicted
+++ resolved
@@ -6,7 +6,6 @@
 from transformers import PreTrainedTokenizer
 
 
-<<<<<<< HEAD
 class GRPODataset:
     """
     Dataset wrapper for GRPO training data.
@@ -55,10 +54,7 @@
         return len(self._data)
 
 
-class Dataset:
-=======
 class TextDataset:
->>>>>>> d00af36b
     """
     Light-weight wrapper to hold a dataset.
     """
@@ -221,7 +217,6 @@
     use_chat_template = getattr(config, "use_chat_template", "normal")
     use_prompt = getattr(config, "use_prompt", "normal")
     sample = data[0]
-<<<<<<< HEAD
 
     if training_mode == "normal":
         if prompt_feature in sample and completion_feature in sample:
@@ -235,26 +230,12 @@
         elif text_feature in sample:
             if mask_prompt:
                 raise ValueError("Prompt masking not supported for text dataset.")
-            return Dataset(data, tokenizer, text_key=text_feature)
+            return TextDataset(data, tokenizer, text_key=text_feature)
         else:
             raise ValueError(
                 "Unsupported data format, check the supported formats here:\n"
                 "https://github.com/ml-explore/mlx-examples/blob/main/llms/mlx_lm/LORA.md#data."
             )
-=======
-    if prompt_feature in sample and completion_feature in sample:
-        return CompletionsDataset(
-            data, tokenizer, prompt_feature, completion_feature, mask_prompt
-        )
-    elif chat_feature in sample:
-        return ChatDataset(
-            data, tokenizer, chat_key=chat_feature, mask_prompt=mask_prompt
-        )
-    elif text_feature in sample:
-        if mask_prompt:
-            raise ValueError("Prompt masking not supported for text dataset.")
-        return TextDataset(data, tokenizer, text_key=text_feature)
->>>>>>> d00af36b
     else:
         return GRPODataset(
             data=data,
@@ -329,15 +310,9 @@
 
     collection = []
     for ds in dataset_collection:
-<<<<<<< HEAD
-        ds_name = ds["name"]
-        print(f"Loading Hugging Face dataset {ds_name}.")
-        ds["mask_prompt"] = getattr(args, "mask_prompt", False) if config.training_mode == 'normal' else False
-=======
         ds_path = ds["path"]
         print(f"Loading Hugging Face dataset {ds_path}.")
-        ds["mask_prompt"] = getattr(args, "mask_prompt", False)
->>>>>>> d00af36b
+        ds["mask_prompt"] = getattr(args, "mask_prompt", False) if config.training_mode == 'normal' else False
         config = types.SimpleNamespace(**ds)
         hf_config = ds.get("config", {})
         if args.train:
