--- conflicted
+++ resolved
@@ -13,11 +13,8 @@
    THUKEG's `GLM`, `GLM4`, Rednote `dots.llm1`, Baisu's `Ernie4.5 MoE`, inclusionAI's
    `Bailing MoE e.g. Ling-family`, Klear team - Kuaishou Technology's `Klear`,
    IBM's `Granite MoE`, Meituan's `LongCat`, Nvidia's `Nemotron H`, Swiss-AI's
-<<<<<<< HEAD
-   `Apertus`, MiniMaxAI's `MiniMax-Text-01` and `MiniMax-M1`, Nikity's `Lille130m`, Alibaba Qwen's `Qwen3Next`, and Allenai's `OLMoE`;
-=======
-   `Apertus`, Nikity's `Lille130m`, Alibaba Qwen's `Qwen3Next`, and Allenai's `OLMoE` and `Olmo 3`;
->>>>>>> 344755a1
+   `Apertus`, MiniMaxAI's `MiniMax-Text-01` and `MiniMax-M1`, Nikity's `Lille130m`, 
+   Alibaba Qwen's `Qwen3Next`, and Allenai's `OLMoE` and `Olmo 3`;
    Helped add support for the following model architectures: Alibaba Qwen's `Qwen3 & Qwen3MoE)`;
    Added support for the following training algorithms: `Full Weight Fine-Tuning`, and the `Muon`
    optimizer; Added support for the following other features: `Multiple Optimizers
