# Individual Contributors

If you wish to be acknowledged for your contributions, please list your name
with a short description of your contribution(s) below. For example:

- Jane Smith: Added the `foo` example.

MLX LM was developed with contributions from the following individuals:

- Shunta Saito: Added support for PLaMo models.
- Gökdeniz Gülmez: Added support for the following architectures: OpenBMB's
  `MiniCPM` and `MiniCPM3`, Kyutai's `Helium`, State-Space's `Mamba v1`, `Mamba v2`, Z.ai &
   THUKEG's `GLM`, `GLM4`, Rednote `dots.llm1`, Baisu's `Ernie4.5 MoE`, inclusionAI's
<<<<<<< HEAD
   `Bailing MoE e.g. Ling and Ling-Linear family`, Klear team - Kuaishou Technology's `Klear`,
   IBM's `Granite MoE`, Meituan's `LongCat`, Nvidia's `Nemotron H`, Swiss-AI's
   `Apertus`, Nikity's `Lille130m`, Alibaba Qwen's `Qwen3Next`, and Allenai's `OLMoE` and `Olmo 3`;
=======
   `Bailing MoE e.g. Ling-family`, Klear team - Kuaishou Technology's `Klear`, AI21 Lab's `Jamba`
   IBM's `Granite MoE`, Meituan's `LongCat`, Nvidia's `Nemotron H`, Swiss-AI's `Apertus`, 
   Nikity's `Lille130m`, Alibaba Qwen's `Qwen3Next`, and Allenai's `OLMoE` and `Olmo 3`;
>>>>>>> 1d114498
   Helped add support for the following model architectures: Alibaba Qwen's `Qwen3 & Qwen3MoE)`;
   Added support for the following training algorithms: `Full Weight Fine-Tuning`, and the `Muon`
   optimizer; Added support for the following other features: `Multiple Optimizers
   to choose for training`, and `reporting training metrics to WandB (Weights & Biases)`.
- Prince Canuma: Helped add support for the following model architectures:
  HuggingFace's `Starcoder2`, Cohere's `Cohere (1 and 2)`, Alibaba Qwen's `Qwen
  (2, 3 and MoE)`, Microsoft's `Phi (3 and 3.5 MoE)`, `BitNet1.58`, Meta's `Llama
  (3 and 4)`, Google DeepMind's `Gemma 3`, and InterLM's `InternLM 2.5`.<|MERGE_RESOLUTION|>--- conflicted
+++ resolved
@@ -11,15 +11,9 @@
 - Gökdeniz Gülmez: Added support for the following architectures: OpenBMB's
   `MiniCPM` and `MiniCPM3`, Kyutai's `Helium`, State-Space's `Mamba v1`, `Mamba v2`, Z.ai &
    THUKEG's `GLM`, `GLM4`, Rednote `dots.llm1`, Baisu's `Ernie4.5 MoE`, inclusionAI's
-<<<<<<< HEAD
-   `Bailing MoE e.g. Ling and Ling-Linear family`, Klear team - Kuaishou Technology's `Klear`,
-   IBM's `Granite MoE`, Meituan's `LongCat`, Nvidia's `Nemotron H`, Swiss-AI's
-   `Apertus`, Nikity's `Lille130m`, Alibaba Qwen's `Qwen3Next`, and Allenai's `OLMoE` and `Olmo 3`;
-=======
    `Bailing MoE e.g. Ling-family`, Klear team - Kuaishou Technology's `Klear`, AI21 Lab's `Jamba`
    IBM's `Granite MoE`, Meituan's `LongCat`, Nvidia's `Nemotron H`, Swiss-AI's `Apertus`, 
    Nikity's `Lille130m`, Alibaba Qwen's `Qwen3Next`, and Allenai's `OLMoE` and `Olmo 3`;
->>>>>>> 1d114498
    Helped add support for the following model architectures: Alibaba Qwen's `Qwen3 & Qwen3MoE)`;
    Added support for the following training algorithms: `Full Weight Fine-Tuning`, and the `Muon`
    optimizer; Added support for the following other features: `Multiple Optimizers
